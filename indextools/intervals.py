from collections import Sized
import copy
from enum import IntFlag
import functools
import itertools
import operator
from typing import (
    Iterable,
    Iterator,
    Optional,
    Sequence,
    Tuple,
    Type,
    TypeVar,
    Union,
    cast,
)

from indextools.utils import OrderedSet

from ngsindex.utils import DefaultDict


BGZF_BLOCK_SIZE = 2 ** 16
"""Size of a BGZF block in bytes."""
INTERVAL_LEN = 2 ** 14
"""Length of an index interval in bases."""


# Type aliases
PositionTuple = Tuple[Union[int, str], int]
IntervalComparison = Tuple[int, int, float, float]
PositionComparison = Tuple[int, float, float]


class Side(IntFlag):
    """
    Side flag for use with interval searching.
    """

    LEFT = 1
    RIGHT = 2


IVL = TypeVar("IVL", bound="GenomeInterval")
BED3 = Tuple[str, int, int]
BED6 = Tuple[str, int, int, str, int, str]


class GenomeInterval(Sized):
    """
    An interval of a contig, consisting of a contig name, start position (
    zero-indexed), and end position (non-inclusive).

    Args:
        contig:
        start: Start position. May be `None` to signal that the interval extends to the
            beginning of the contig (i.e. position 0).
        end: End position.  May be `None` to signal that the interval extends to the
            end of the contig.

    Todo:
        How to merge annotations?
    """

    def __init__(self, contig: Union[int, str], start: int, end: int, **kwargs) -> None:
        if start is None:
            start = 0
        if end <= start:
            raise ValueError(f"'end' must be >= 'start'; {end} <= {start}")
        self.contig = contig
        self.start = start
        self.end = end
        self.annotations = kwargs

    @property
    def region(self) -> str:
        return "{}:{}-{}".format(self.contig, self.start + 1, self.end)

    def __len__(self) -> int:
        return self.end - self.start

    def __contains__(self: IVL, other: Union[int, PositionTuple, IVL]) -> bool:
        """Does this interval overlap `other`?

        Args:
             other: Either an Interval or an int. If an int, assumed to be a
                position on the same contig as this sequence.
        """
        if isinstance(other, GenomeInterval):
            cmp = self.compare(other)
            return cmp[0] == 0 and abs(cmp[2]) > 0

        if isinstance(other, tuple):
            contig, pos = other
            if self.contig != contig:
                return False
        else:
            pos = cast(int, other)

        return self.start <= pos < self.end

    def __sub__(self: IVL, other: IVL) -> int:
        """Returns the distance between this interval and `other`. Negative
        value indicates that `other` is to the right, and positive value
        indicates that it is to the left.
        """
        self.contig_equal(other)
        return self.compare(other)[1]

    def __lt__(self: IVL, other: IVL) -> bool:
        contig, diff, overlap1, overlap2 = self.compare(other)
        if contig < 0:
            return True
        elif contig > 0:
            return False
        elif min(float(diff), overlap1) < 0:
            return True
        else:
            return overlap1 == 1 and overlap2 < 1

    def __eq__(self: IVL, other: IVL) -> bool:
        return (
            self.contig == other.contig
            and self.start == other.start
            and self.end == other.end
        )

    def __hash__(self) -> int:
        return hash((self.contig, self.start, self.end))

    def __repr__(self) -> str:
        return f"{self.contig}:{self.start}-{self.end}"

    def compare(self: IVL, other: IVL) -> IntervalComparison:
        """
        Rich comparison of intervals.

        Returns:
            A tuple consisting of 1) the comparison between this contig and
            other's contig; 2) the number of base pairs distance between
            this interval and `other`; and 3) the fraction of this interval
            overlapped by `other`, and 4) the fraction of `other` that overlaps
            this interval. Negative/positve numbers represents that one interval
            is to the left/right of the other.

        Examples:
            # End-inclusivity: a Interval is not end-inclusive, so an
            # interval whose end position is the same as the start position of
            # a second interval does *not* overlap that interval:
            i1 = Interval('chr1', 50, 100)
            i2 = Interval('chr1', 100, 200)
            cmp = i1.compare(i2)  # => (0, -1, 0, 0)
        """
        diff = 0
        overlap = 0

        if isinstance(other.contig, int):
            other_contig = cast(int, other.contig)
        else:
            other_contig = cast(str, other.contig)
        contig = self.contig
        if contig < other_contig:
            contig_cmp = -1
        elif contig > other_contig:
            contig_cmp = 1
        else:
            contig_cmp = 0

        if self.start >= other.end:
            diff = (self.start + 1) - other.end
        elif self.end <= other.start:
            diff = self.end - (other.start + 1)
        elif self.start >= other.start:
            overlap = min(self.end, other.end) - self.start
        else:
            overlap = other.start - self.end
        other_len = other.end - other.start

        return (
            contig_cmp,
            diff,
            min(1, overlap / len(self)),
            min(1, (-1 * overlap) / other_len),
        )

    def contig_equal(self: IVL, other: IVL) -> None:
        if self.contig != other.contig:
            raise ValueError(
                f"Intervals are on two different contigs: "
                f"{self.contig} != {other.contig}"
            )

    def add(self: IVL, other: IVL) -> IVL:
        """
        Add another interval to this one.

        Args:
            other: The interval to add.

        Returns:
            A new GenomeInterval.
        """
        cmp = self.compare(other)
        if cmp[0] != 0 or cmp[1] > 1:
            raise ValueError(
                f"Cannot merge non-overlapping/adjacent intervals {self}, {other}"
            )
        return GenomeInterval(
            self.contig,
            min(self.start, other.start),
            max(self.end, other.end),
            **self._merge_annotations(other),
        )

    def _merge_annotations(self: IVL, other: IVL) -> dict:
        annotations = copy.copy(self.annotations) or {}
        if "child_intervals" in annotations:
            annotations["child_intervals"].append(other)
        else:
            annotations["child_intervals"] = [self, other]
        return annotations

    def subtract(self: IVL, other: IVL = None) -> Tuple[Optional[IVL], Optional[IVL]]:
        self.contig_equal(other)
        if other not in self:
            raise ValueError(f"Intervals do not overlap: {self}, {other}")
        left = right = None
        if other.start > self.start:
            left = GenomeInterval(self.contig, self.start, other.start)
        if other.end < self.end:
            right = GenomeInterval(self.contig, other.end, self.end)
        return left, right

    def slice(self: IVL, start: Optional[int] = None, end: Optional[int] = None) -> IVL:
        if start is None or start < self.start:
            start = self.start
        if end is None or end > self.end:
            end = self.end
        return GenomeInterval(self.contig, start, end)

    @classmethod
    def intersect(cls: Type[IVL], ivl: IVL, *other: IVL) -> Iterator[IVL]:
        """
        Intersect `ivl` with `other` intervals.

        Args:
            ivl:
            *other:

        Yields:
            Intervals of the same type as `ivl`.
        """
        if len(other) == 0:
            raise ValueError("Must specify at least one other interval to intersect")

        other = list(sorted(other))

        ivl.check_contig(other[0])

        if len(other) == 1:
            other_list = other
        else:
            # First merge any of `other` intervals that are overlapping.
            other_list = []
            o1 = other[0]
            for o2 in other[1:]:
                cmp = o1.compare(o2)
                if cmp[0] != 0:
                    raise ValueError(
                        f"Cannot intersect intervals on different contigs; "
                        f"{o1.contig} != {o2.contig}"
                    )
                if cmp[1] <= 1:
                    o1 = o1.add(o2)
                else:
                    other_list.append(o1)
                    o1 = o2
            other_list.append(o1)

        for other_ivl in other_list:
            if other_ivl in ivl:
                yield ivl.slice(other_ivl)

    @classmethod
    def divide(cls: Type[IVL], ivl: IVL, *other: IVL) -> Iterator[IVL]:
        """
        Generates new intervals by subtracting `other` from `ivl`.

        Args:
            ivl:
            *other:

        Yields:
            Intervals of the same type as `ivl`.

        Raises:
            ValueError if any of `other` intervals do not overlap.
        """
        remaining = ivl

        for other in sorted(other):
            frag, remaining = remaining.subract(other)
            if frag:
                yield frag

        if remaining and len(remaining) > 0:
            yield remaining

    @classmethod
    def merge(cls: Type[IVL], intervals: Iterable[IVL]) -> IVL:
        """
        Merge overlapping GenomeIntervals.

        Args:
            intervals: Intervals to merge

        Returns:
            A new interval of the same type as `self`.

        Raises:
            ValueError if any of the intervals do not overlap.
        """
        intervals = list(sorted(intervals))
        merged = intervals[0]
        for ivl in intervals[1:]:
            merged = merged.add(ivl)
        return merged

    def as_bed3(self) -> BED3:
        """
        Returns this interval as a tuple in BED3 format.

        Returns:
            Tuple of length 3: (contig, start, end)
        """
        return self.contig, self.start, self.end

    def as_bed6(
        self, name: Optional[str] = None, value: Optional[int] = None, strand: str = "."
    ) -> BED6:
        """
        Returns this interval as a tuple in BED6 format.

        Args:
            name:
            value:
            strand:

        Returns:
            Tuple of length 6: (contig, start, end, name, value, strand).
        """
        if name is None:
            name = str(self)
        if value is None:
            value = len(self)
        return self.contig, self.start, self.end, name, value, strand

    def as_bed_extended(
        self, annotation_names: Optional[Sequence[str]], **kwargs
    ) -> tuple:
        """
        Returns this interval as a tuple with the first 6 columns being BED6 format
        and additional columns being annotations.

        Args:
            annotation_names: Optional list of annotation names for the extended
                columns. If specified, columns will be added in the specified order,
                and the empty value (".") used for missing columns. Otherwise, all
                annotations will be added in undetermined order.
            kwargs: Keyword arguments to `as_bed6`.

        Returns:
            Tuple of length 6+.
        """
        bed = self.as_bed6(**kwargs)
        if annotation_names:
            bed += tuple(self.annotations.get(name, ".") for name in annotation_names)
        elif self.annotations:
            bed += tuple(self.annotations.values())
        return bed

    def as_dict(self) -> dict:
        return {
            "contig": self.contig,
            "start": self.start,
            "end": self.end,
            "length": len(self),
            "region": self.region,
            "annotations": self.annotations,
        }


class Intervals:
    """
    Collection of InterLaps (one per contig).

    Args:
        intervals: Iterable of GenomeIntervals.
        interval_type: Type of Interval that will be added. If None, is
            auto-detected from the first interval that is added.
        allows_overlapping: Whether overlapping intervals can be added,
            or if overlapping intervals are merged.
    """

    def __init__(
        self,
        intervals: Iterable[GenomeInterval] = (),
        interval_type: Type[GenomeInterval] = None,
        allows_overlapping: bool = True,
    ) -> None:
        if interval_type is None:
            if intervals:
                intervals = list(intervals)
                interval_type = type(intervals[0])
            else:
                raise ValueError(
                    "Either 'interval_type' or 'intervals' must be specified."
                )
        self.interval_type = interval_type
        self.interlaps = DefaultDict(
            default=functools.partial(
                InterLap,
                interval_type=interval_type,
                allows_overlapping=allows_overlapping,
            )
        )
        if intervals:
            self.add_all(intervals)

    @property
    def contigs(self) -> Sequence[str]:
        return tuple(self.interlaps.keys())

    def add_all(self, intervals: Iterable[GenomeInterval]) -> None:
        """Add all intervals from an iterable of GenomeIntervals.
        """
        modified = set()
        for interval in intervals:
            self.interlaps[interval.contig].add(interval)
            modified.add(interval.contig)
        for contig in modified:
            self.interlaps[contig].commit()

    def find(self, interval: GenomeInterval) -> Iterator[GenomeInterval]:
        """Find intervals that overlap `interval`.
        """
        contig = interval.contig
        if contig not in self.interlaps:
            return
        yield from self.interlaps[contig].find(interval)

    def intersect(self, interval: GenomeInterval) -> Iterator[GenomeInterval]:
        """Iterate over intersections with `interval`. Intersection is like
        find except that the yielded intervals include only the intersected
        portions.
        """
        contig = interval.contig
        if contig not in self.interlaps:
            return
        yield from self.interlaps[contig].intersect(interval)

    def intersect_all(
        self, intervals: Iterable[GenomeInterval]
    ) -> Iterator[GenomeInterval]:
        """Iterate over intersections with all `intervals`.
        """
        intersections = OrderedSet()
        for ivl in intervals:
            intersections.update(self.intersect(ivl))
        yield from intersections

    def closest(
        self, interval: GenomeInterval, side: int = Side.LEFT | Side.RIGHT
    ) -> Iterator[GenomeInterval]:
        """Find the closest interval(s) to `interval.
        """
        contig = interval.contig
        if contig not in self.interlaps:
            return
        yield from self.interlaps[contig].closest(other=interval, side=side)

    def __len__(self):
        return sum(len(ilap) for ilap in self.interlaps.values())

    def __contains__(self, interval: GenomeInterval) -> bool:
        """Returns True if `interval` intersects any intervals.
        """
        contig = interval.contig
        if contig not in self.interlaps:
            return False
        return interval in self.interlaps[contig]

    def __iter__(self) -> Iterator[GenomeInterval]:
        return itertools.chain(self.interlaps)


class InterLap:
    """Fast interval overlap testing. An InterLap is based on a sorted list
    of intervals. Resorting the list is only performed when `commit` is called.
    Overlap testing without first 'committing' any added intervals will probably
    yield incorrect results.

    Args:
        interval_type: Type of Interval that will be added. If None, is
            auto-detected from the first interval that is added.
        allows_overlapping: Whether overlapping intervals can be added,
            or if overlapping intervals are merged.

    See:
        Adapted from https://github.com/brentp/interlap.
    """

    def __init__(
        self,
        interval_type: Optional[Type[GenomeInterval]] = None,
        allows_overlapping: bool = True,
    ) -> None:
        self.interval_type = interval_type
        self.allows_overlapping = allows_overlapping
        self._iset = []
        self._maxlen = 0
        self._dirty = False

    def add(
<<<<<<< HEAD
        self,
        intervals: Union[GenomeInterval, Iterable[GenomeInterval]],
        commit: Optional[bool] = None,
=======
        self, intervals: Union[GenomeInterval, Iterable[GenomeInterval]],
        commit: Optional[bool] = None
>>>>>>> bf532047
    ):
        """Add a single (or many) Intervals to the tree.

        Args:
            intervals: An interval or sequence of intervals.
            commit: Whether these additions should be immediately committed.
        """
        if isinstance(intervals, GenomeInterval):
            intervals = [intervals]
        if self.interval_type is None:
            self.interval_type = type(intervals[0])
        if self.allows_overlapping:
            self._iset.extend(intervals)
            self._dirty = True
            if commit:
                self.commit()
        elif commit is False:
            raise ValueError(
                "Cannot set commit=False for InterLaps in which overlapping "
                "intervals are not allowed."
            )
        else:
            if self._dirty:
                self.commit()
            for ivl in intervals:
                overlapping = self.find(ivl)
                if overlapping:
                    ovl_list = list(overlapping)
                    for overlapping_ivl in ovl_list:
                        self._iset.remove(overlapping_ivl)
                    ovl_list.append(ivl)
                    ivl = GenomeInterval.merge(ovl_list)
                self._iset.append(ivl)
                self._resort()

    def commit(self) -> None:
        """Commit additions to this InterLap. This just means updating the
        _maxlen attribute and resorting the _iset list.
        """
        if self._dirty:
            self._resort()
            self._dirty = False

    def _resort(self):
        self._iset.sort()
        self._maxlen = max(len(r) for r in self._iset)

    def __len__(self) -> int:
        """Return number of intervals."""
        return len(self._iset)

    def __iter__(self) -> Iterator[GenomeInterval]:
        return iter(self._iset)

    def __contains__(self, other: GenomeInterval) -> bool:
        """Indicate whether `other` overlaps any elements in the tree.
        """
        left = InterLap.binsearch_left_start(
            self._iset, other.start - self._maxlen, 0, len(self._iset)
        )
        # Use a shortcut, since often the found interval will overlap.
        max_search = 8
        if left == len(self._iset):
            return False
        for left_ivl in self._iset[left : (left + max_search)]:
            if left_ivl in other:
                return True
            if left_ivl.start > other.end:
                return False

        r = InterLap.binsearch_right_end(self._iset, other.end, 0, len(self._iset))
        return any(s in other for s in self._iset[(left + max_search) : r])

    def find(self, other: GenomeInterval) -> Iterator[GenomeInterval]:
        """Returns an iterable of elements that overlap `other` in the tree.
        """
        left = InterLap.binsearch_left_start(
            self._iset, other.start - self._maxlen, 0, len(self._iset)
        )
        right = InterLap.binsearch_right_end(self._iset, other.end, 0, len(self._iset))
        iopts = self._iset[left:right]
        yield from (s for s in iopts if s in other)

    def intersect(self, other: GenomeInterval) -> Iterator[GenomeInterval]:
        """Like find, but the result is an iterable of new interval objects that
        cover only the intersecting regions.
        """
        for ivl in self.find(other):
            pos = sorted((ivl.start, ivl.end, other.start, other.end))
            yield self.interval_type(ivl.contig, pos[1], pos[2])

    def closest(
        self, other: GenomeInterval, side: int = Side.LEFT | Side.RIGHT
    ) -> Iterator[GenomeInterval]:
        """Returns an iterable of the closest interval(s) to `other`.

        Args:
            other: The interval to search.
            side: A bitwise combination of LEFT, RIGHT.

        Yields:
            If side == LEFT or RIGHT, the  single closest interval on the
            specified side is yielded.  If side == LEFT | RIGHT, all intervals
            that are equidistant on the left  and right side are yielded.
        """
        left = None
        if side & Side.LEFT:
            left = max(
                0,
                InterLap.binsearch_left_start(
                    self._iset, other.start - self._maxlen, 0, len(self._iset)
                )
                - 1,
            )

        right = None
        if side & Side.RIGHT:
            right = min(
                len(self._iset),
                InterLap.binsearch_right_end(self._iset, other.end, 0, len(self._iset))
                + 2,
            )

        if side == Side.LEFT | Side.RIGHT:
            # Expand candidates to include all left intervals with the same end
            # position and all right right intervals with the same start
            # position as the nearest.

            while left > 1 and self._iset[left].end == self._iset[left + 1].end:
                left -= 1

            while (
                right < len(self._iset)
                and self._iset[right - 1].start == self._iset[right].start
            ):
                right += 1

            iopts = self._iset[left:right]
            ovls = [s for s in iopts if s in other]
            if ovls:
                # Yield all candidate intervals that overlap `other`
                yield from ovls
            else:
                #
                iopts = sorted([(abs(i - other), i) for i in iopts])
                _, g = next(iter(itertools.groupby(iopts, operator.itemgetter(0))))
                for _, ival in g:
                    yield ival
        else:
            if side == Side.LEFT:
                ivl = self._iset[left]
            else:
                ivl = self._iset[right - 1]
            if ivl != other:
                yield ivl

    @staticmethod
    def binsearch_left_start(
        intervals: Sequence[GenomeInterval], x: int, lo: int, hi: int
    ) -> int:
        """Like python's bisect_left, but finds the _lowest_ index where the value x
        could be inserted to maintain order in the list intervals.
        """
        while lo < hi:
            mid = (lo + hi) // 2
            f = intervals[mid]
            if f.start < x:
                lo = mid + 1
            else:
                hi = mid
        return lo

    @staticmethod
    def binsearch_right_end(
        intervals: Sequence[GenomeInterval], x: int, lo: int, hi: int
    ) -> int:
        """Like python's bisect_right, but finds the _highest_ index where the value
        x could be inserted to maintain order in the list intervals.
        """
        while lo < hi:
            mid = (lo + hi) // 2
            f = intervals[mid]
            if x < f.start:
                hi = mid
            else:
                lo = mid + 1
        return lo<|MERGE_RESOLUTION|>--- conflicted
+++ resolved
@@ -523,14 +523,9 @@
         self._dirty = False
 
     def add(
-<<<<<<< HEAD
         self,
         intervals: Union[GenomeInterval, Iterable[GenomeInterval]],
         commit: Optional[bool] = None,
-=======
-        self, intervals: Union[GenomeInterval, Iterable[GenomeInterval]],
-        commit: Optional[bool] = None
->>>>>>> bf532047
     ):
         """Add a single (or many) Intervals to the tree.
 
@@ -595,14 +590,14 @@
         max_search = 8
         if left == len(self._iset):
             return False
-        for left_ivl in self._iset[left : (left + max_search)]:
+        for left_ivl in self._iset[left:(left + max_search)]:
             if left_ivl in other:
                 return True
             if left_ivl.start > other.end:
                 return False
 
         r = InterLap.binsearch_right_end(self._iset, other.end, 0, len(self._iset))
-        return any(s in other for s in self._iset[(left + max_search) : r])
+        return any(s in other for s in self._iset[(left + max_search):r])
 
     def find(self, other: GenomeInterval) -> Iterator[GenomeInterval]:
         """Returns an iterable of elements that overlap `other` in the tree.
